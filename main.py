<<<<<<< HEAD
=======
# Copyright (c) 2014-2024, Lawrence Livermore National Security, LLC.
# Produced at the Lawrence Livermore National Laboratory.
# Written by the LBANN Research Team (B. Van Essen, et al.) listed in
# the CONTRIBUTORS file. See the top-level LICENSE file for details.
#
# LLNL-CODE-697807.
# All rights reserved.
#
# This file is part of LBANN: Livermore Big Artificial Neural Network
# Toolkit. For details, see http://software.llnl.gov/LBANN or
# https://github.com/LBANN and https://github.com/LLNL/LBANN.
#
# SPDX-License-Identifier: (Apache-2.0)
import argparse
import time

>>>>>>> a9d829a3
import torch
import torch.distributed as dist
from transformers import AutoTokenizer, PreTrainedTokenizer

from llama import DistributedLlama, LlamaDeviceMesh
from llama.streaming import MasterRankTextStreamer
<<<<<<< HEAD
from llama.chat_utils import *
=======


def get_args():
    parser = argparse.ArgumentParser()
    parser.add_argument("--model-dir", type=str, default=None)
    parser.add_argument(
        "--pp",
        type=int,
        default=1,
    )
    parser.add_argument(
        "--benchmark",
        action="store_true",
        default=False,
    )
    parser.add_argument(
        "--debug",
        action="store_true",
        default=False,
    )
    parser.add_argument(
        "--compile",
        action="store_true",
        default=False,
    )
    parser.add_argument(
        "--max-tokens-per-response",
        type=int,
        default=1024,
    )
    parser.add_argument(
        "--io-threads",
        type=int,
        default=0,
    )
    return parser.parse_args()
>>>>>>> a9d829a3


def barrier(device):
    """
    A barrier that synchronizes all ranks and is compatible with DTensor.
    """
    # This is a "barrier" that is supported with a device mesh
    dist.all_reduce(torch.tensor(0, device=device), op=dist.ReduceOp.SUM)


def chat_synchronize_ranks(inputs, input_len, device):
    """
    Waits for all ranks to receive the input length of the next message.
    """
    barrier(device)
    dist.broadcast(inputs, 0)
    dist.broadcast(input_len, 0)


def chat_loop(
    model: DistributedLlama,
    tokenizer: PreTrainedTokenizer,
    device: torch.device,
    output_streamer: MasterRankTextStreamer,
    args: argparse.Namespace,
):
    """
    Chat loop that synchronizes ranks to receive the same input and output.

    The user can type a message, which is then sent to the assistant model.
    The assistant model generates a response, which is then printed by the master rank.

    :param model: The assistant model.
    :param tokenizer: The tokenizer used for the model.
    :param device: The device used for the model.
    :param output_streamer: The streamer used to print the output.
    :param args: The command-line arguments
    """
    # Keep memory buffers for messages and inputs
    messages = []
    inputs = torch.full((1, 131072), 128002, dtype=torch.long, device=device)
    input_len = torch.zeros((1,), dtype=torch.long, device=device)

    if args.debug and dist.get_rank() == 0:
        print("Warming up...")
    model.generate(
        input_ids=inputs[:, 0:128],
        attention_mask=torch.ones((1, 128), device=device),
        streamer=None,
        max_new_tokens=1,
        pad_token_id=tokenizer.eos_token_id,
    )

    if dist.get_rank() == 0:
        print("Type a message to start the chat.")

    try:
        # Loop forever
        while True:
            # Ask for inputs only on the first rank
            if dist.get_rank() == 0:
                message = input("> ")
                if message.strip() == "exit":
                    raise EOFError

                messages.append({"role": "user", "content": message})
                actual_inputs = tokenizer.apply_chat_template(
                    messages,
                    return_tensors="pt",
                ).to(device)
                inputs[0, : actual_inputs.shape[-1]] = actual_inputs
                input_len[0] = actual_inputs.shape[-1]

            # Synchronize the input tokens and lengths
            chat_synchronize_ranks(inputs, input_len, device)
            if input_len[0] == 0:
                break

            # The crux of the chat loop: generate the response
            model.generate(
                input_ids=inputs[:, : input_len[0]],
                attention_mask=torch.ones((1, input_len[0]), device=device),
                streamer=output_streamer,
                max_new_tokens=10 if args.benchmark else args.max_tokens_per_response,
                pad_token_id=tokenizer.eos_token_id,
            )

            # Debug print performance
            if dist.get_rank() == 0 and (args.debug or args.benchmark):
                s_tok = torch.tensor(output_streamer.time_per_token)
                print("\nMedian tokens/s:", 1 / s_tok.median().item())
                output_streamer.time_per_token = []
            # Benchmark only runs one iteration
            if args.benchmark:
                break

            # Keep track of the conversation
            messages.append(
                {"role": "assistant", "content": output_streamer.last_message}
            )
            output_streamer.clear_last_message()
    except (EOFError, KeyboardInterrupt):
        # Broadcast zeros to finalize the rest of the ranks
        if dist.get_rank() == 0:
            print("[Ending chat]")
            input_len[:] = 0
            chat_synchronize_ranks(inputs, input_len, device)


def main():
    args = get_args()

    device = torch.device("cuda:0")
    dist.init_process_group("nccl")
    device_mesh = LlamaDeviceMesh(
        tensor_parallel=dist.get_world_size() // args.pp, pipeline_parallel=args.pp
    )
    if args.debug:
        print(
            f"Device mesh: rank={dist.get_rank()},",
            f"TP={device_mesh.tp_rank()}/{device_mesh.tp_size()},",
            f"PP={device_mesh.pp_rank()}/{device_mesh.pp_size()}",
        )

    # Choose the number of I/O threads automatically
    io_threads = args.io_threads if args.io_threads > 0 else device_mesh.tp_size()

    tokenizer = AutoTokenizer.from_pretrained(args.model_dir)
    model = DistributedLlama(
        args.model_dir,
        device,
        device_mesh,
        delay_init=True,
        load_checkpoint=not args.benchmark,
        io_threads=io_threads,
    )
    barrier(device)

    # Print how much memory is used by the GPU
    if dist.get_rank() == 0 and (args.debug or args.benchmark):
        print("Memory used:", torch.cuda.memory_allocated() / 1024**3, "GiB")

    if args.compile:
        model.model.forward = torch.compile(
            model.model.forward
        )  # , mode="reduce-overhead")

    output_streamer = MasterRankTextStreamer(
        tokenizer, skip_special_tokens=True, skip_prompt=not args.benchmark
    )
    chat_loop(model, tokenizer, device, output_streamer, args)

    dist.destroy_process_group()


if __name__ == "__main__":
    main()<|MERGE_RESOLUTION|>--- conflicted
+++ resolved
@@ -1,5 +1,3 @@
-<<<<<<< HEAD
-=======
 # Copyright (c) 2014-2024, Lawrence Livermore National Security, LLC.
 # Produced at the Lawrence Livermore National Laboratory.
 # Written by the LBANN Research Team (B. Van Essen, et al.) listed in
@@ -15,54 +13,13 @@
 # SPDX-License-Identifier: (Apache-2.0)
 import argparse
 import time
-
->>>>>>> a9d829a3
 import torch
 import torch.distributed as dist
 from transformers import AutoTokenizer, PreTrainedTokenizer
 
 from llama import DistributedLlama, LlamaDeviceMesh
 from llama.streaming import MasterRankTextStreamer
-<<<<<<< HEAD
 from llama.chat_utils import *
-=======
-
-
-def get_args():
-    parser = argparse.ArgumentParser()
-    parser.add_argument("--model-dir", type=str, default=None)
-    parser.add_argument(
-        "--pp",
-        type=int,
-        default=1,
-    )
-    parser.add_argument(
-        "--benchmark",
-        action="store_true",
-        default=False,
-    )
-    parser.add_argument(
-        "--debug",
-        action="store_true",
-        default=False,
-    )
-    parser.add_argument(
-        "--compile",
-        action="store_true",
-        default=False,
-    )
-    parser.add_argument(
-        "--max-tokens-per-response",
-        type=int,
-        default=1024,
-    )
-    parser.add_argument(
-        "--io-threads",
-        type=int,
-        default=0,
-    )
-    return parser.parse_args()
->>>>>>> a9d829a3
 
 
 def barrier(device):
